--- conflicted
+++ resolved
@@ -71,9 +71,7 @@
   ordering_doctor: string;
   clinical_history?: string;
   sample_status: 'not_taken' | 'taken' | 'saved';
-  visit_id?: string;  // Actual UUID from visits table for foreign key
-  visit_id_text?: string; // Text visit ID for display (e.g., "IH25L06010")
-  lab_id?: string; // Lab UUID for foreign key
+  visit_id?: string;  // Add visit_id field
   patient_id?: string; // Add patient_id field
 }
 
@@ -1018,16 +1016,11 @@
 
   // NEW: Reset form saved state when new tests are selected
   useEffect(() => {
-    // Wait for testSubTests to be populated before loading results
-    const firstTestName = selectedTestsForEntry[0]?.test_name;
-    const hasSubTests = firstTestName && Object.keys(testSubTests).length > 0 && testSubTests[firstTestName]?.length > 0;
-
-    if (selectedTestsForEntry.length > 0 && hasSubTests) {
+    if (selectedTestsForEntry.length > 0) {
       // Reset form saved state for new test selection
       setIsFormSaved(false);
       setAuthenticatedResult(false);
       console.log('🔄 Reset form saved state for new test selection');
-      console.log('✅ testSubTests is ready, proceeding to load existing results');
       const loadExistingLabResults = async () => {
         console.log('🔍 Loading existing lab results for selected tests...');
         const firstTest = selectedTestsForEntry[0];
@@ -1063,82 +1056,6 @@
             error: error?.message,
             firstResult: existingResults?.[0]
           });
-
-          // FALLBACK: If no results found by visit_id, try by patient_name AND main_test_name
-          if ((!existingResults || existingResults.length === 0) && firstTest.patient_name && firstTest.test_name) {
-            console.log('🔄 Fallback: Trying to fetch by patient_name and main_test_name...');
-            console.log('🔄 Searching for patient_name:', firstTest.patient_name, 'main_test_name:', firstTest.test_name);
-
-            const { data: fallbackResults, error: fallbackError } = await supabase
-              .from('lab_results')
-              .select('*')
-              .eq('patient_name', firstTest.patient_name)
-              .eq('main_test_name', firstTest.test_name)
-              .order('created_at', { ascending: false });
-
-            if (!fallbackError && fallbackResults && fallbackResults.length > 0) {
-              existingResults = fallbackResults;
-              console.log('✅ Fallback query succeeded:', fallbackResults.length, 'results found');
-            } else {
-              console.log('⚠️ Fallback query returned no results, error:', fallbackError?.message);
-
-              // Try with ilike for case-insensitive match
-              const { data: ilikeResults, error: ilikeError } = await supabase
-                .from('lab_results')
-                .select('*')
-                .eq('patient_name', firstTest.patient_name)
-                .ilike('main_test_name', `%${firstTest.test_name}%`)
-                .order('created_at', { ascending: false });
-
-              if (!ilikeError && ilikeResults && ilikeResults.length > 0) {
-                existingResults = ilikeResults;
-                console.log('✅ iLike query succeeded:', ilikeResults.length, 'results found');
-              }
-            }
-          }
-
-          // FALLBACK 2: Try by patient_name only if still no results
-          if ((!existingResults || existingResults.length === 0) && firstTest.patient_name) {
-            console.log('🔄 Fallback 2: Trying to fetch by patient_name only...');
-            const { data: patientResults, error: patientError } = await supabase
-              .from('lab_results')
-              .select('*')
-              .eq('patient_name', firstTest.patient_name)
-              .order('created_at', { ascending: false });
-
-            console.log('🔄 Fallback 2: Got', patientResults?.length || 0, 'results for patient:', firstTest.patient_name);
-            console.log('🔄 Fallback 2: Looking for test_name:', firstTest.test_name, 'or category:', firstTest.test_category);
-
-            if (!patientError && patientResults && patientResults.length > 0) {
-              // Log all main_test_names for debugging
-              const uniqueMainTests = [...new Set(patientResults.map(r => r.main_test_name))];
-              console.log('🔄 Fallback 2: Available main_test_names in results:', uniqueMainTests);
-
-              // Filter results for the specific test - more flexible matching
-              const filteredResults = patientResults.filter(r => {
-                const testNameLower = firstTest.test_name?.toLowerCase() || '';
-                const mainTestLower = r.main_test_name?.toLowerCase() || '';
-                const categoryLower = r.test_category?.toLowerCase() || '';
-                const firstTestCategoryLower = firstTest.test_category?.toLowerCase() || '';
-
-                // Flexible matching - partial match also works
-                return mainTestLower === testNameLower ||
-                       categoryLower === firstTestCategoryLower ||
-                       mainTestLower.includes(testNameLower.split('(')[0].trim().toLowerCase()) ||
-                       testNameLower.includes(mainTestLower.split('(')[0].trim().toLowerCase()) ||
-                       mainTestLower.includes('kft') && testNameLower.includes('kidney') ||
-                       mainTestLower.includes('lft') && testNameLower.includes('liver') ||
-                       mainTestLower.includes('cbc') && testNameLower.includes('blood');
-              });
-
-              console.log('🔄 Fallback 2: Filtered to', filteredResults.length, 'matching results');
-
-              if (filteredResults.length > 0) {
-                existingResults = filteredResults;
-                console.log('✅ Fallback 2 query succeeded:', filteredResults.length, 'results found');
-              }
-            }
-          }
 
           // Load existing results to populate form
           console.log('📝 Loading existing results to populate form with saved data');
@@ -1408,34 +1325,11 @@
 
               if (foundData) {
                 directMappedData[expectedKey] = foundData;
-                // Also store by sub-test name for easier lookup during render
-                directMappedData[subTest.name] = foundData;
-                directMappedData[subTest.name.trim()] = foundData;
-                directMappedData[subTest.name.toLowerCase()] = foundData;
                 console.log(`   🎯 MAPPED: ${expectedKey} -> `, foundData);
               } else {
                 console.log(`   ❌ No data found for ${expectedKey}`);
               }
             });
-
-            // Also add direct name-based keys from existingResults for quick lookup
-            if (existingResults && existingResults.length > 0) {
-              existingResults.forEach(result => {
-                const parsedResult = parseResultValue(result.result_value);
-                const formData = {
-                  result_value: parsedResult.value,
-                  result_unit: result.result_unit || '',
-                  reference_range: result.reference_range || '',
-                  comments: result.comments || '',
-                  is_abnormal: result.is_abnormal || false,
-                  result_status: result.result_status || 'Preliminary'
-                };
-                // Store by test_name directly
-                directMappedData[result.test_name] = formData;
-                directMappedData[result.test_name.toLowerCase()] = formData;
-                console.log(`   🔑 Added direct key: "${result.test_name}" with value: "${parsedResult.value}"`);
-              });
-            }
 
             console.log('🔧 Direct mapping completed. Final mapped data:', directMappedData);
             console.log('🔧 === END DIRECT KEY MAPPING SOLUTION ===');
@@ -1489,7 +1383,7 @@
 
       loadExistingLabResults();
     }
-  }, [selectedTestsForEntry, testSubTests]);
+  }, [selectedTestsForEntry]);
 
   // Sample save mutation
   const saveSamplesMutation = useMutation({
@@ -1608,67 +1502,6 @@
           // Create and save to lab_results table
           console.log('6️⃣ Preparing to save in lab_results table');
 
-          // Handle file upload if a file is present
-          let fileData = {
-            file_name: null as string | null,
-            file_path: null as string | null,
-            file_url: null as string | null,
-            file_size: null as number | null,
-            file_type: null as string | null
-          };
-
-          if (result.file instanceof File) {
-            console.log('📎 Uploading file:', result.file.name);
-
-            // Validate file type
-            const allowedTypes = ['application/pdf', 'image/jpeg', 'image/png', 'image/jpg'];
-            if (!allowedTypes.includes(result.file.type)) {
-              console.warn('⚠️ Invalid file type, skipping upload:', result.file.type);
-            } else if (result.file.size > 10 * 1024 * 1024) {
-              console.warn('⚠️ File too large (>10MB), skipping upload');
-            } else {
-              try {
-                // Generate unique file path
-                const timestamp = Date.now();
-                const fileExtension = result.file.name.split('.').pop() || 'pdf';
-                const sanitizedTestName = (result.test_name || 'test').replace(/[^a-zA-Z0-9]/g, '_');
-                const fileName = `${sanitizedTestName}_${timestamp}.${fileExtension}`;
-                const visitIdForPath = originalTestRow.visit_id || originalTestRow.order_id || 'no_visit';
-                const filePath = `${visitIdForPath}/${fileName}`;
-
-                // Upload to Supabase Storage
-                const { data: uploadData, error: uploadError } = await supabase.storage
-                  .from('lab-files')
-                  .upload(filePath, result.file, {
-                    cacheControl: '3600',
-                    upsert: false
-                  });
-
-                if (uploadError) {
-                  console.error('❌ File upload failed:', uploadError);
-                  // Continue without file - don't fail the entire save
-                } else {
-                  // Get public URL
-                  const { data: urlData } = supabase.storage
-                    .from('lab-files')
-                    .getPublicUrl(filePath);
-
-                  fileData = {
-                    file_name: result.file.name,
-                    file_path: filePath,
-                    file_url: urlData.publicUrl,
-                    file_size: result.file.size,
-                    file_type: result.file.type
-                  };
-
-                  console.log('✅ File uploaded successfully:', fileData);
-                }
-              } catch (fileUploadError) {
-                console.error('❌ File upload error:', fileUploadError);
-                // Continue without file
-              }
-            }
-          }
 
           // Skip table creation - try direct insert to lab_results table
 
@@ -1712,19 +1545,12 @@
             patient_age: originalTestRow.patient_age || null,
             patient_gender: originalTestRow.patient_gender || 'Unknown',
 
-            // Foreign keys for proper data linking (UUIDs)
-            visit_id: originalTestRow.visit_id || null, // Actual visits table UUID
-            lab_id: originalTestRow.lab_id || originalTestRow.test_id || null, // Lab table UUID
-
-            // File upload fields
-            file_name: fileData.file_name,
-            file_path: fileData.file_path,
-            file_url: fileData.file_url,
-            file_size: fileData.file_size,
-            file_type: fileData.file_type
+            // Foreign keys for proper data linking
+            visit_id: originalTestRow.visit_id || originalTestRow.order_id || null,
+            lab_id: originalTestRow.test_id || originalTestRow.lab_id || null
           };
 
-          // Remove any undefined or null values to prevent schema errors
+          // Remove any undefined values to prevent schema errors
           Object.keys(labResultsData).forEach(key => {
             if (labResultsData[key] === undefined) {
               delete labResultsData[key];
@@ -2101,31 +1927,6 @@
         });
       });
 
-<<<<<<< HEAD
-             // Transform data to match LabTestRow interface
-       const testRows: LabTestRow[] = data?.map((entry) => ({
-         id: entry.id,
-         order_id: entry.visit_id,
-         test_id: entry.lab_id,
-         patient_name: entry.visits?.patients?.name || 'Unknown Patient',
-         patient_phone: entry.visits?.patients?.phone,
-         patient_age: entry.visits?.patients?.age,
-         patient_gender: entry.visits?.patients?.gender,
-         order_number: entry.visits?.visit_id || entry.visit_id, // Using visit_id text as order number
-         test_name: entry.lab?.name || 'Unknown Test',
-         test_category: entry.lab?.category || 'LAB',
-         test_method: entry.lab?.test_method || 'Standard Method',
-         order_date: entry.ordered_date || entry.created_at,
-         order_status: entry.status || 'ordered',
-         ordering_doctor: entry.visits?.appointment_with || 'Dr. Unknown',
-         clinical_history: entry.visits?.reason_for_visit,
-         sample_status: entry.collected_date ? 'taken' : 'not_taken' as const,
-         visit_id: entry.visits?.id, // Actual UUID from visits table for foreign key
-         visit_id_text: entry.visits?.visit_id, // Text visit ID for display (e.g., "IH25L06010")
-         lab_id: entry.lab_id, // Lab UUID for foreign key
-         patient_id: entry.visits?.patient_id // Add patient_id from visits table
-       })) || [];
-=======
       // Transform data to match LabTestRow interface
       const testRows: LabTestRow[] = data?.map((entry) => ({
         id: entry.id,
@@ -2147,7 +1948,6 @@
         visit_id: entry.visits?.visit_id, // Visit ID text field
         patient_id: entry.visits?.patient_id // Add patient_id from visits table
       })) || [];
->>>>>>> 5fcf870f
 
       return testRows;
     },
@@ -2231,22 +2031,10 @@
 
               if (hasActualData) {
                 statusMap[testRow.id] = 'saved';
-                // Auto-include saved tests in the Incl. checkbox
-                if (!includedTestIds.includes(testRow.id)) {
-                  includedTestIds.push(testRow.id);
-                }
               }
             }
           }
 
-          // Also auto-include tests that were marked as 'saved' from visit_labs
-          for (const testRow of labTestRows) {
-            if (statusMap[testRow.id] === 'saved' && !includedTestIds.includes(testRow.id)) {
-              includedTestIds.push(testRow.id);
-            }
-          }
-
-          console.log('✅ Auto-included saved tests:', includedTestIds.length);
           setTestSampleStatus(statusMap);
           setIncludedTests(includedTestIds);
           console.log('✅ Sample status loaded (2 batch queries instead of 100+):', {
@@ -3068,91 +2856,6 @@
     console.log('🖨️ Preview & Print clicked, isFormSaved:', isFormSaved);
 
     try {
-      // FIRST: Save the results before printing (if not already saved)
-      if (!isFormSaved) {
-        console.log('📝 Saving results before print...');
-
-        // Prepare results data for saving - same logic as handleSaveLabResults
-        const resultsData: any[] = [];
-
-        selectedTestsForEntry.forEach(testRow => {
-          const mainTestFormData = labResultsForm[testRow.id];
-          const alternativeKeys = [testRow.order_id, testRow.test_id, `test_${testRow.id}`, testRow.lab_id];
-
-          let foundFormData = mainTestFormData;
-          let usedKey = testRow.id;
-
-          if (!foundFormData) {
-            for (const altKey of alternativeKeys) {
-              if (altKey && labResultsForm[altKey]) {
-                foundFormData = labResultsForm[altKey];
-                usedKey = altKey;
-                break;
-              }
-            }
-          }
-
-          if (foundFormData && (foundFormData.result_value?.trim() || foundFormData.comments?.trim())) {
-            const referenceRange = calculatedRanges[usedKey] || foundFormData.reference_range || '';
-            resultsData.push({
-              order_id: testRow.order_id || testRow.id,
-              test_id: testRow.test_id || testRow.id,
-              test_name: testRow.test_name,
-              test_category: testRow.test_category || 'GENERAL',
-              result_value: foundFormData.result_value || '',
-              result_unit: foundFormData.result_unit || '',
-              reference_range: referenceRange,
-              comments: foundFormData.comments || '',
-              is_abnormal: foundFormData.is_abnormal || false,
-              result_status: authenticatedResult ? 'Final' : 'Preliminary'
-            });
-          }
-
-          // Also check for sub-tests
-          const subTests = testSubTests[testRow.test_name] || [];
-          subTests.forEach(subTest => {
-            const subTestKey = `${testRow.id}_subtest_${subTest.id}`;
-            const subTestFormData = labResultsForm[subTestKey];
-
-            if (subTestFormData && (subTestFormData.result_value?.trim() || subTestFormData.comments?.trim())) {
-              const referenceRange = calculatedRanges[subTestKey] || subTestFormData.reference_range || '';
-              resultsData.push({
-                order_id: testRow.order_id || testRow.id,
-                test_id: testRow.test_id || testRow.id,
-                test_name: subTest.name,
-                test_category: testRow.test_category || 'GENERAL',
-                result_value: subTestFormData.result_value || '',
-                result_unit: subTestFormData.result_unit || subTest.unit || '',
-                reference_range: referenceRange,
-                comments: subTestFormData.comments || '',
-                is_abnormal: subTestFormData.is_abnormal || false,
-                result_status: authenticatedResult ? 'Final' : 'Preliminary'
-              });
-            }
-          });
-        });
-
-        // Filter valid results
-        const validResults = resultsData.filter(result => hasValidResultValue(result.result_value));
-
-        if (validResults.length > 0) {
-          try {
-            await saveLabResultsMutation.mutateAsync(validResults);
-            console.log('✅ Results saved before print');
-            toast({
-              title: "Results Saved",
-              description: "Lab results saved successfully before printing.",
-            });
-          } catch (saveError) {
-            console.error('❌ Error saving results before print:', saveError);
-            toast({
-              title: "Save Warning",
-              description: "Could not save results. Proceeding with print.",
-              variant: "destructive"
-            });
-          }
-        }
-      }
       // Get the correct patient ID - try multiple fields
       const patientInfo = selectedTestsForEntry[0];
       const patientId = patientInfo.patient_id || patientInfo.id || patientInfo.patient?.id;
@@ -3196,47 +2899,9 @@
       const printContent = await generatePrintContent(resultsToUse || []);
       console.log('📄 Generated print content length:', printContent.length);
 
-      // Open print preview - try multiple methods to avoid popup blocker
-      let printWindow = window.open('', '_blank', 'width=800,height=600,scrollbars=yes,resizable=yes');
-
-      if (!printWindow) {
-        // Try alternative method - open in same tab with about:blank
-        printWindow = window.open('about:blank', '_blank');
-      }
-
-      if (!printWindow) {
-        // Final fallback - use iframe for printing
-        console.log('⚠️ Popup blocked, using iframe fallback');
-        const iframe = document.createElement('iframe');
-        iframe.style.position = 'fixed';
-        iframe.style.right = '0';
-        iframe.style.bottom = '0';
-        iframe.style.width = '0';
-        iframe.style.height = '0';
-        iframe.style.border = 'none';
-        document.body.appendChild(iframe);
-
-        const iframeDoc = iframe.contentWindow?.document;
-        if (iframeDoc) {
-          iframeDoc.open();
-          iframeDoc.write(printContent);
-          iframeDoc.close();
-
-          setTimeout(() => {
-            iframe.contentWindow?.focus();
-            iframe.contentWindow?.print();
-            // Remove iframe after print dialog closes
-            setTimeout(() => {
-              document.body.removeChild(iframe);
-            }, 1000);
-          }, 500);
-
-          toast({
-            title: "Print Started",
-            description: "Report is being prepared for printing.",
-          });
-        }
-      } else {
+      // Open print preview
+      const printWindow = window.open('', '_blank');
+      if (printWindow) {
         printWindow.document.write(printContent);
         printWindow.document.close();
         setTimeout(() => {
@@ -3247,6 +2912,12 @@
         toast({
           title: "Print Started",
           description: "Report is being prepared for printing.",
+        });
+      } else {
+        toast({
+          title: "Print Error",
+          description: "Unable to open print window. Please check your browser settings.",
+          variant: "destructive"
         });
       }
     } catch (error) {
@@ -3522,6 +3193,22 @@
           .abnormal {
             color: #d32f2f;
             font-weight: bold;
+          }
+          
+          .method-section {
+            margin: 20px 0;
+            font-size: 11px;
+          }
+          
+          .interpretation-section {
+            margin: 20px 0;
+            font-size: 11px;
+          }
+          
+          .interpretation-title {
+            font-weight: bold;
+            text-decoration: underline;
+            margin-bottom: 10px;
           }
           
           .signature-section {
@@ -3898,18 +3585,11 @@
                   </div>
                 </div>
               `;
-<<<<<<< HEAD
-            }).join('');
-          })()}
-        </div>
-        
-=======
         }).join('');
       })()}
         </div>
         
 
->>>>>>> 5fcf870f
 
       </body>
       </html>
@@ -4342,37 +4022,12 @@
                 </TableRow>
               ) : (
                 paginatedPatientGroups.map(([patientKey, patientGroup], patientIndex) => (
-<<<<<<< HEAD
-                <React.Fragment key={patientKey}>
-                  {/* Patient Header Row */}
-                  <TableRow className="bg-blue-50 hover:bg-blue-100">
-                    <TableCell className="font-bold">{startIndex + patientIndex + 1}</TableCell>
-                    <TableCell colSpan={9} className="font-bold text-blue-900">
-                      {patientGroup.patient.name}
-                    </TableCell>
-                  </TableRow>
-
-                  {/* Individual Test Rows for this Patient */}
-                  {patientGroup.tests.map((testRow, testIndex) => (
-                    <TableRow key={testRow.id} className="hover:bg-gray-50">
-                      <TableCell></TableCell>
-                      <TableCell></TableCell>
-                      <TableCell className="font-medium">{testRow.visit_id_text || testRow.order_number}</TableCell>
-                      <TableCell>
-                        <Badge variant="secondary">{testRow.test_category}</Badge>
-                      </TableCell>
-                      <TableCell>
-                        <div className="max-w-xs">
-                          <div className="font-medium">{testRow.test_name}</div>
-                        </div>
-=======
                   <React.Fragment key={patientKey}>
                     {/* Patient Header Row */}
                     <TableRow className="bg-blue-50 hover:bg-blue-100">
                       <TableCell className="font-bold">{startIndex + patientIndex + 1}</TableCell>
                       <TableCell colSpan={9} className="font-bold text-blue-900">
                         {patientGroup.patient.name}
->>>>>>> 5fcf870f
                       </TableCell>
                     </TableRow>
 
@@ -4918,7 +4573,7 @@
                   <div><strong>Age/Sex:</strong> {selectedTestsForEntry[0]?.patient_age} / {selectedTestsForEntry[0]?.patient_gender}</div>
                   <div><strong>Type:</strong> OPD / BSNL</div>
                   <div><strong>Ref By:</strong> {selectedTestsForEntry[0]?.ordering_doctor}</div>
-                  <div><strong>Visit ID:</strong> {selectedTestsForEntry[0]?.visit_id_text || selectedTestsForEntry[0]?.order_number}</div>
+                  <div><strong>Visit ID:</strong> {selectedTestsForEntry[0]?.visit_id || selectedTestsForEntry[0]?.order_number}</div>
                   <div><strong>Date:</strong> {formatDate(selectedTestsForEntry[0]?.order_date || '')}</div>
                 </div>
               </div>
@@ -5184,30 +4839,6 @@
                         }
 
                         // Final fallback to default structure
-                        if (!subTestFormData || !subTestFormData.result_value) {
-                          // ULTIMATE FALLBACK: Check savedLabResults for any key that matches sub-test name
-                          const allSavedKeys = Object.keys(savedLabResults);
-                          const allFormKeys = Object.keys(labResultsForm);
-
-                          // Try exact name match first
-                          for (const key of [...allSavedKeys, ...allFormKeys]) {
-                            const keyLower = key.toLowerCase();
-                            const subTestNameLower = subTest.name.trim().toLowerCase();
-                            const data = savedLabResults[key] || labResultsForm[key];
-
-                            if (data?.result_value && (
-                              key === subTest.name.trim() ||
-                              keyLower === subTestNameLower ||
-                              keyLower.includes(subTestNameLower) ||
-                              subTestNameLower.includes(keyLower.split('_').pop() || '')
-                            )) {
-                              subTestFormData = data;
-                              console.log(`🎯 ULTIMATE FALLBACK: Found data for "${subTest.name}" in key "${key}":`, data.result_value);
-                              break;
-                            }
-                          }
-                        }
-
                         if (!subTestFormData) {
                           subTestFormData = {
                             result_value: '',
@@ -5386,31 +5017,6 @@
                 </div>
 
                 {/* Main File Upload Section */}
-<<<<<<< HEAD
-              <div className="border-t pt-4">
-                <div className="flex items-center space-x-4">
-                  <input
-                    type="file"
-                    id="main-file-upload"
-                    className="hidden"
-                    multiple
-                    accept=".pdf,.jpg,.jpeg,.png,.doc,.docx"
-                    onChange={handleFileUpload}
-                  />
-                  <button
-                    type="button"
-                    onClick={() => document.getElementById('main-file-upload')?.click()}
-                    className="px-4 py-2 border border-gray-300 rounded-md text-sm font-medium text-gray-700 bg-white hover:bg-gray-50"
-                    disabled={isFormSaved}
-                  >
-                    Choose File
-                  </button>
-                  <span className="text-sm text-gray-500">
-                    {uploadedFiles.length > 0
-                      ? uploadedFiles.map(f => f.name).join(', ')
-                      : 'No file chosen'}
-                  </span>
-=======
                 <div className="border-t pt-4">
                   <div className="flex items-center space-x-4">
                     <input
@@ -5430,7 +5036,6 @@
                     </button>
                     <span className="text-sm text-gray-500">No file chosen</span>
                   </div>
->>>>>>> 5fcf870f
                 </div>
 
                 {/* Action Buttons - Bottom Row */}
